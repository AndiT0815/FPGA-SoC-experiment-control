--- conflicted
+++ resolved
@@ -11,8 +11,4 @@
 In the paper we propose an improofed setup which allows to synchronize several boards and not only two:
 - the 50 Ohm terminations is at both ends of the cable, independent of the driver and detector. 
 - the detector is connected with high impedance to the cable, so the same pulse can propagate to all secondary boards.
-<<<<<<< HEAD
-- a FET or BJT is used to induce a short-cirquit at the secondary board. this reflects an inverted pulse which needs a different detector on the primary board, than on the secondary board, but should make it easier to measure short cables where the generated and reflected pulse would otherwise overlap.
-=======
-- a FET or BJT is used to induce a short-cirquit at the secondary board. this reflects an inverted pulse which needs a different detector on the primary board, than on the secondary board, but should make it easier to measure short cables where the generated and reflected pulse would otherwise overlap.
->>>>>>> 3c234d24
+- a FET or BJT is used to induce a short-cirquit at the secondary board. this reflects an inverted pulse which needs a different detector on the primary board, than on the secondary board, but should make it easier to measure short cables where the generated and reflected pulse would otherwise overlap.